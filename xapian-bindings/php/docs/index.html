<html><head><title>PHP bindings for Xapian</title></head>
<body>
<h1>PHP bindings for Xapian</h1>

<p>
The PHP bindings for Xapian are packaged in the <code>xapian</code>
extension.  The PHP API provided by this extension largely follows Xapian's C++
API.  This document lists the differences and additions.
</p>

<p>
As of Xapian version 1.1.0, these bindings require PHP5 (PHP4 is no longer
supported).
</p>

<p>
PHP strings, arrays, etc., are converted automatically to and from the
corresponding C++ types in the bindings, so generally you can pass arguments as
you would expect.  One thing to be aware of though is that SWIG implements
dispatch functions for overloaded methods based on the types of the parameters,
 so you can't always pass in a string containing a number (e.g.
<code>"42"</code>) where a number is expected as you usually can in PHP.
You need to
explicitly convert to the type required - e.g. use <code>(int)</code> to
convert to an integer, <code>(string)</code> to string, <code>(double)</code>
to a floating point number.
</p>

<p>
PHP has a lot of reserved words of various sorts, which sadly clash with common
method names.  Because of this <code>empty()</code> methods of various
container-like classes are wrapped as <code>is_empty()</code> for PHP
and the <code>clone()</code> method of the <code>XapianWeight</code>
class and subclasses is wrapped as <code>clone_object()</code>.
</p>

<p>
The <code>examples</code> subdirectory contains examples showing how to use the
PHP bindings based on the simple examples from <code>xapian-examples</code>:
<a href="examples/simpleindex.php5">simpleindex.php5</a>,
<a href="examples/simplesearch.php5">simplesearch.php5</a>,
<a href="examples/simpleexpand.php5">simpleexpand.php5</a>.
</p>

Note that these examples are written to work with the command line (CLI)
version of the PHP interpreter, not through a webserver.  Xapian's PHP
bindings may of course also be used under CGI, Apache's modphp, ISAPI,
etc.
</p>

<h2>Installation</h2>

<p>
Assuming you have a suitable version of PHP installed, running
configure will automatically enable the PHP bindings, and
<code>make install</code> will install the extension shared library in
the location reported by <code>php-config --extension-dir</code>.
</p>

<p>
Check that php.ini has a line like <code>extension_dir =
"<i>&lt;location reported by php-config --extension-dir&gt;</i>"</code>.
</p>

<p>
Then add this line to php.ini: <code>extension = xapian.so</code> (or
whatever the library is called - not all UNIX systems use <code>.so</code>
as the extension, and MS Windows uses <code>.dll</code>).
</p>

<p>
If you're using PHP as a webserver module (e.g. mod_php with Apache), you
may need to restart the webserver for this change to take effect.
</p>

<p>
Alternatively, you can get scripts which use Xapian to explicitly load it.
This approach is useful if you don't have root access and so can't make
changes to php.ini.  The simplest set up is to copy <code>xapian.so</code> into
the same directory as your PHP script, and then add the following line to the
start of your PHP scripts which use Xapian: <code>dl('xapian.so');</code>
</p>

<p>
You can put <code>xapian.so</code> elsewhere (and it's probably better to)
but note that <code>dl()</code> requires a <b>relative</b> path so you
might have to use something insane-looking like:
<code>dl('../../../../usr/lib/php5/20051025/xapian.so');</code>

<p>
You also need to add <code>include&nbsp;"xapian.php"</code>
to your PHP scripts which use Xapian in order to get the PHP class wrappers.
</p>

<h2>Exceptions</h2>

<p>
Exceptions thrown by Xapian are translated into PHP Exception objects
which are thrown into the PHP script.
</p>

<h2>Object orientation</h2>

<p>
As of Xapian 0.9.7, the PHP bindings use a PHP object oriented style.
</p>

<p>
In order to construct an object, use
<code>$object = new XapianClassName(...);</code>.  Objects are destroyed
when they go out of scope - to explicitly destroy an object you can use
<code>unset($object);</code> or <code>$object = Null;</code>
</p>

<p>
You invoke a method on an object using <code>$object-&gt;method_name()</code>.
</p>

<h2>Unicode Support</h2>

<p>
In Xapian 1.0.0 and later, the Xapian::Stem, Xapian::QueryParser, and
Xapian::TermGenerator classes all assume text is in UTF-8.  If you want
to index strings in a different encoding, use the PHP
<a href="http://php.net/iconv"><code>iconv
function</code></a>
to convert them to UTF-8 before passing them to Xapian, and
when reading values back from Xapian.
</p>

<h2>Iterators</h2>

<p>
   All iterators support <code>next()</code> and <code>equals()</code> methods
   to move through and test iterators (as for all language bindings).
   MSetIterator and ESetIterator also support <code>prev()</code>.
</p>

<h2>Iterator dereferencing</h2>

<p>
   C++ iterators are often dereferenced to get information, eg
   <code>(*it)</code>. With PHP these are all mapped to named methods, as
   follows:
</p>

<table title="Iterator deferencing methods">
<thead><td>Iterator</td><td>Dereferencing method</td></thead>
<tr><td>PositionIterator</td>	<td><code>get_termpos()</code></td></tr>
<tr><td>PostingIterator</td>	<td><code>get_docid()</code></td></tr>
<tr><td>TermIterator</td>	<td><code>get_term()</code></td></tr>
<tr><td>ValueIterator</td>	<td><code>get_value()</code></td></tr>
<tr><td>MSetIterator</td>	<td><code>get_docid()</code></td></tr>
<tr><td>ESetIterator</td>	<td><code>get_term()</code></td></tr>
</table>

<p>
   Other methods, such as <code>MSetIterator::get_document()</code>, are
   available unchanged.
</p>
   
<h2>MSet</h2>

<p>
   MSet objects have some additional methods to simplify access (these
   work using the C++ array dereferencing):
</p>

<table title="MSet additional methods">
<thead><td>Method name</td><td>Explanation</td></thead>
<tr><td><code>get_hit(index)</code></td><td>returns MSetIterator at index</td></tr>
<tr><td><code>get_document_percentage(index)</code></td><td><code>convert_to_percent(get_hit(index))</code></td></tr>
<tr><td><code>get_document(index)</code></td><td><code>get_hit(index)-&gt;get_document()</code></td></tr>
<tr><td><code>get_docid(index)</code></td><td><code>get_hit(index)-&gt;get_docid()</code></td></tr>
</table>

<h2>Database Factory Functions</h2>

<ul>
<li> <code>Xapian::Auto::open_stub(<i>file</i>)</code> is wrapped as <code>Xapian::auto_open_stub(<i>file</i>)</code>
<li> <code>Xapian::Chert::open()</code> is wrapped as <code>Xapian::chert_open()</code>
<li> <code>Xapian::Flint::open()</code> is wrapped as <code>Xapian::flint_open()</code>
<li> <code>Xapian::InMemory::open()</code> is wrapped as <code>Xapian::inmemory_open()</code>
<li> <code>Xapian::Remote::open(...)</code> is wrapped as <code>Xapian::remote_open(...)</code> (both
the TCP and "program" versions are wrapped - the SWIG wrapper checks the parameter list to
decide which to call).
<li> <code>Xapian::Remote::open_writable(...)</code> is wrapped as <code>Xapian::remote_open_writable(...)</code> (both
the TCP and "program" versions are wrapped - the SWIG wrapper checks the parameter list to
decide which to call).
</ul>

<h2>Constants</h2>

<p>
   Constants are wrapped as <code>const</code> members of the appropriate class.
   So <code>Xapian::DB_CREATE_OR_OPEN</code> is available as
   <code>Xapian::DB_CREATE_OR_OPEN</code>, <code>Xapian::Query::OP_OR</code> is
   available as <code>XapianQuery::OP_OR</code>, and so on.
</p>

<h2>Functions</h2>

<p>
   Non-class functions are wrapped in the natural way, so the C++
   function <code>Xapian::version_string</code> is wrapped under the same
   name in PHP.
</p>

<h2>Query</h2>

<p>
   In C++ there's a Xapian::Query constructor which takes a query operator and
   start/end iterators specifying a number of terms or queries, plus an optional
   parameter.  In PHP, this is wrapped to accept an array listing the terms
   and/or queries (you can specify a mixture of terms and queries if you wish)
   For example:
<<<<<<< HEAD
=======
</p>

<pre>
   $subq = new XapianQuery(XapianQuery::OP_AND, "hello", "world");
   $q = new XapianQuery(XapianQuery::OP_AND, array($subq, "foo", new XapianQuery("bar", 2)));
</pre>

<h3>MatchAll and MatchNothing</h3>

<p>
These aren't yet wrapped for PHP, but you can use <code>XapianQuery("")</code>
instead of MatchAll and <code>XapianQuery()</code> instead of MatchNothing.
>>>>>>> bd46b50e
</p>

<h2>Enquire</h2>

<p>
   There is an additional method <code>get_matching_terms()</code> which takes
   an MSetIterator and returns a list of terms in the current query which
   match the document given by that iterator.  You may find this
   more convenient than using the TermIterator directly.
</p>

<address>
Last updated $Date$
</address>
</body>
</html><|MERGE_RESOLUTION|>--- conflicted
+++ resolved
@@ -214,8 +214,6 @@
    parameter.  In PHP, this is wrapped to accept an array listing the terms
    and/or queries (you can specify a mixture of terms and queries if you wish)
    For example:
-<<<<<<< HEAD
-=======
 </p>
 
 <pre>
@@ -228,7 +226,6 @@
 <p>
 These aren't yet wrapped for PHP, but you can use <code>XapianQuery("")</code>
 instead of MatchAll and <code>XapianQuery()</code> instead of MatchNothing.
->>>>>>> bd46b50e
 </p>
 
 <h2>Enquire</h2>
