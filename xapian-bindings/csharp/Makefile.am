## Process this file with automake to produce Makefile.in

include ../generic/generic.mk

TESTS_ENVIRONMENT = $(RUN_CSHARP)

## Test programs to be run
TESTS = SmokeTest.exe

ASSEMBLY=XapianSharp

XAPIAN_SWIG_CS_SRCS=\
<<<<<<< HEAD
	Auto.cs \
	BM25Weight.cs \
	BoolWeight.cs \
	Brass.cs \
	Chert.cs \
	Database.cs \
	DateValueRangeProcessor.cs \
	Document.cs \
	ESet.cs \
	ESetIterator.cs \
	Enquire.cs \
	ExpandDecider.cs \
	Flint.cs \
	InMemory.cs \
	KeyMaker.cs \
	LatLongCoord.cs \
	LatLongCoords.cs \
	LatLongCoordsIterator.cs \
	LatLongMetric.cs \
	MatchDecider.cs \
	MatchSpy.cs \
	MSet.cs \
	MSetIterator.cs \
	MultiValueKeyMaker.cs \
	MultiValueSorter.cs \
	NumberValueRangeProcessor.cs \
	PositionIterator.cs \
	PostingIterator.cs \
	PostingSource.cs \
	Query.cs \
	QueryParser.cs \
	Remote.cs \
	RSet.cs \
	SWIGTYPE_p_p_char.cs \
	SWIGTYPE_p_std__string.cs \
	SWIGTYPE_p_std__vectorT_std__string_t.cs \
	SWIGTYPE_p_std__vectorT_Xapian__Query_t.cs \
	Registry.cs \
	SimpleStopper.cs \
	Sorter.cs \
	Stem.cs \
	StemImplementation.cs \
	Stopper.cs \
	StringValueRangeProcessor.cs \
	TermGenerator.cs \
	TermIterator.cs \
	TradWeight.cs \
	ValueCountMatchSpy.cs \
	ValueIterator.cs \
	ValueRangeProcessor.cs \
	Version.cs \
	Weight.cs \
	WritableDatabase.cs \
	Xapian.cs \
	XapianPINVOKE.cs
=======
	generated-csharp/Auto.cs \
	generated-csharp/BM25Weight.cs \
	generated-csharp/BoolWeight.cs \
	generated-csharp/Brass.cs \
	generated-csharp/Chert.cs \
	generated-csharp/Compactor.cs \
	generated-csharp/Database.cs \
	generated-csharp/DateValueRangeProcessor.cs \
	generated-csharp/DecreasingValueWeightPostingSource.cs \
	generated-csharp/Document.cs \
	generated-csharp/ESet.cs \
	generated-csharp/ESetIterator.cs \
	generated-csharp/Enquire.cs \
	generated-csharp/ExpandDecider.cs \
	generated-csharp/ExpandDeciderAnd.cs \
	generated-csharp/FixedWeightPostingSource.cs \
	generated-csharp/InMemory.cs \
	generated-csharp/KeyMaker.cs \
	generated-csharp/MatchDecider.cs \
	generated-csharp/MatchSpy.cs \
	generated-csharp/MSet.cs \
	generated-csharp/MSetIterator.cs \
	generated-csharp/MultiValueKeyMaker.cs \
	generated-csharp/NumberValueRangeProcessor.cs \
	generated-csharp/PositionIterator.cs \
	generated-csharp/PostingIterator.cs \
	generated-csharp/PostingSource.cs \
	generated-csharp/Query.cs \
	generated-csharp/QueryParser.cs \
	generated-csharp/Remote.cs \
	generated-csharp/RSet.cs \
	generated-csharp/SWIGTYPE_p_std__string.cs \
	generated-csharp/SWIGTYPE_p_std__vectorT_std__string_t.cs \
	generated-csharp/SWIGTYPE_p_std__vectorT_Xapian__Query_t.cs \
	generated-csharp/Registry.cs \
	generated-csharp/SimpleStopper.cs \
	generated-csharp/Stem.cs \
	generated-csharp/StemImplementation.cs \
	generated-csharp/Stopper.cs \
	generated-csharp/StringValueRangeProcessor.cs \
	generated-csharp/TermGenerator.cs \
	generated-csharp/TermIterator.cs \
	generated-csharp/TradWeight.cs \
	generated-csharp/ValueCountMatchSpy.cs \
	generated-csharp/ValueIterator.cs \
	generated-csharp/ValueMapPostingSource.cs \
	generated-csharp/ValuePostingSource.cs \
	generated-csharp/ValueRangeProcessor.cs \
	generated-csharp/ValueSetMatchDecider.cs \
	generated-csharp/ValueWeightPostingSource.cs \
	generated-csharp/Version.cs \
	generated-csharp/Weight.cs \
	generated-csharp/WritableDatabase.cs \
	generated-csharp/Xapian.cs \
	generated-csharp/XapianPINVOKE.cs
>>>>>>> 43f76c4b

XapianSharp.snk:
	$(SN) -k $@

$(ASSEMBLY).dll: $(XAPIAN_SWIG_CS_SRCS) AssemblyInfo.cs XapianSharp.snk
	$(CSC) -unsafe -target:library -out:$(ASSEMBLY).dll \
	    `for f in $(XAPIAN_SWIG_CS_SRCS); do if test -f "$$f"; then echo $$f; else echo $(srcdir)/$$f ; fi ; done` \
	    AssemblyInfo.cs

BUILT_SOURCES = xapian_wrap.cc xapian_wrap.h $(XAPIAN_SWIG_CS_SRCS)

EXTRA_DIST = csharp.i SmokeTest.cs $(BUILT_SOURCES)

lib_LTLIBRARIES = _XapianSharp.la

# Remove the .la file - _XapianSharp.la is never linked against (it's a module)
# and C# doesn't use libltdl.  Note that the library gets installed by
# install-data, so that's where we need to hook.
install-data-hook:
	rm -f $(DESTDIR)$(libdir)/_XapianSharp.la

# Because we don't install the .la file, "make uninstall" doesn't work and
# we need to remove the file ourselves.
uninstall-local:
	eval `grep '^dlname=' $(lib_LTLIBRARIES)` ; \
	  rm -f $(DESTDIR)$(libdir)/"$$dlname"
	$(GACUTIL) /u $(ASSEMBLY) /f $(GACUTIL_FLAGS)

AM_CXXFLAGS = @SWIG_CXXFLAGS@ $(XAPIAN_CXXFLAGS)
_XapianSharp_la_LDFLAGS = -avoid-version -module $(NO_UNDEFINED)
_XapianSharp_la_SOURCES = xapian_wrap.cc
_XapianSharp_la_LIBADD = $(XAPIAN_LIBS)

install-data-local: $(ASSEMBLY).dll
	$(GACUTIL) /i $(ASSEMBLY).dll /f $(GACUTIL_FLAGS)

SmokeTest.exe: SmokeTest.cs $(ASSEMBLY).dll
	$(CSC) -unsafe -target:exe -out:SmokeTest.exe `test -f SmokeTest.cs||echo '$(srcdir)/'`SmokeTest.cs -r:$(ASSEMBLY).dll

all-am: $(ASSEMBLY).dll

CLEANFILES = XapianSharp.snk $(ASSEMBLY).dll SmokeTest.exe

if MAINTAINER_MODE
xapian_wrap.cc xapian_wrap.h $(XAPIAN_SWIG_CS_SRCS): xapian_wrap.stamp
	@stamp=xapian_wrap.stamp; $(make_many_locked)
xapian_wrap.stamp:
	$(multitarget_begin)
	: # Make sure that we don't package stale generated sources in the
	: # case where SWIG changes its mind as to which files it generates.
	-rm -f generated-csharp/*
	$(MKDIR_P) generated-csharp
	$(SWIG) $(SWIG_WERROR) -I'$(srcdir)' $(SWIG_FLAGS) -c++ \
	    -csharp -namespace Xapian -module Xapian -dllimport _XapianSharp \
	    -o xapian_wrap.cc -outdir generated-csharp \
	    -MD -MF xapian_wrap_d.tmp '$(srcdir)/'csharp.i
	$(PERL) -pi -e 's!xapian_wrap.cc:!xapian_wrap.stamp:!' xapian_wrap_d.tmp
	mv xapian_wrap_d.tmp xapian_wrap.d
	: # Check that exactly the sources we expected were generated.
	LANG=C ls -1 generated-csharp/*.cs > generated-csharp/list
	$(PERL) -e 'print "$$_\n" for sort @ARGV' $(XAPIAN_SWIG_CS_SRCS)|diff - generated-csharp/list
	$(multitarget_end)

-include xapian_wrap.d

CLEANFILES += xapian_wrap.stamp
endif
MAINTAINERCLEANFILES = $(BUILT_SOURCES)

maintainer-clean-local:
	rm -rf generated-csharp

exampledatadir = $(docdir)/csharp/examples
dist_exampledata_DATA =\
	docs/examples/SimpleSearch.cs\
	docs/examples/SimpleIndex.cs\
	docs/examples/SimpleExpand.cs

docdatadir = $(docdir)/csharp
dist_docdata_DATA = docs/index.html<|MERGE_RESOLUTION|>--- conflicted
+++ resolved
@@ -10,63 +10,6 @@
 ASSEMBLY=XapianSharp
 
 XAPIAN_SWIG_CS_SRCS=\
-<<<<<<< HEAD
-	Auto.cs \
-	BM25Weight.cs \
-	BoolWeight.cs \
-	Brass.cs \
-	Chert.cs \
-	Database.cs \
-	DateValueRangeProcessor.cs \
-	Document.cs \
-	ESet.cs \
-	ESetIterator.cs \
-	Enquire.cs \
-	ExpandDecider.cs \
-	Flint.cs \
-	InMemory.cs \
-	KeyMaker.cs \
-	LatLongCoord.cs \
-	LatLongCoords.cs \
-	LatLongCoordsIterator.cs \
-	LatLongMetric.cs \
-	MatchDecider.cs \
-	MatchSpy.cs \
-	MSet.cs \
-	MSetIterator.cs \
-	MultiValueKeyMaker.cs \
-	MultiValueSorter.cs \
-	NumberValueRangeProcessor.cs \
-	PositionIterator.cs \
-	PostingIterator.cs \
-	PostingSource.cs \
-	Query.cs \
-	QueryParser.cs \
-	Remote.cs \
-	RSet.cs \
-	SWIGTYPE_p_p_char.cs \
-	SWIGTYPE_p_std__string.cs \
-	SWIGTYPE_p_std__vectorT_std__string_t.cs \
-	SWIGTYPE_p_std__vectorT_Xapian__Query_t.cs \
-	Registry.cs \
-	SimpleStopper.cs \
-	Sorter.cs \
-	Stem.cs \
-	StemImplementation.cs \
-	Stopper.cs \
-	StringValueRangeProcessor.cs \
-	TermGenerator.cs \
-	TermIterator.cs \
-	TradWeight.cs \
-	ValueCountMatchSpy.cs \
-	ValueIterator.cs \
-	ValueRangeProcessor.cs \
-	Version.cs \
-	Weight.cs \
-	WritableDatabase.cs \
-	Xapian.cs \
-	XapianPINVOKE.cs
-=======
 	generated-csharp/Auto.cs \
 	generated-csharp/BM25Weight.cs \
 	generated-csharp/BoolWeight.cs \
@@ -85,6 +28,10 @@
 	generated-csharp/FixedWeightPostingSource.cs \
 	generated-csharp/InMemory.cs \
 	generated-csharp/KeyMaker.cs \
+	generated-csharp/LatLongCoord.cs \
+	generated-csharp/LatLongCoords.cs \
+	generated-csharp/LatLongCoordsIterator.cs \
+	generated-csharp/LatLongMetric.cs \
 	generated-csharp/MatchDecider.cs \
 	generated-csharp/MatchSpy.cs \
 	generated-csharp/MSet.cs \
@@ -122,7 +69,6 @@
 	generated-csharp/WritableDatabase.cs \
 	generated-csharp/Xapian.cs \
 	generated-csharp/XapianPINVOKE.cs
->>>>>>> 43f76c4b
 
 XapianSharp.snk:
 	$(SN) -k $@
