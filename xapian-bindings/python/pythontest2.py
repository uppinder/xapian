# Tests of Python-specific parts of the xapian bindings.
#
# Copyright (C) 2007 Lemur Consulting Ltd
# Copyright (C) 2008,2009,2010,2011 Olly Betts
# Copyright (C) 2010,2011 Richard Boulton
#
# This program is free software; you can redistribute it and/or
# modify it under the terms of the GNU General Public License as
# published by the Free Software Foundation; either version 2 of the
# License, or (at your option) any later version.
#
# This program is distributed in the hope that it will be useful,
# but WITHOUT ANY WARRANTY; without even the implied warranty of
# MERCHANTABILITY or FITNESS FOR A PARTICULAR PURPOSE.  See the
# GNU General Public License for more details.
#
# You should have received a copy of the GNU General Public License
# along with this program; if not, write to the Free Software
# Foundation, Inc., 51 Franklin St, Fifth Floor, Boston, MA  02110-1301
# USA

import os
import random
import shutil
import sys
import tempfile
import xapian

from testsuite import *

def setup_database():
    """Set up and return an inmemory database with 5 documents.

    """
    db = xapian.inmemory_open()

    doc = xapian.Document()
    doc.set_data("is it cold?")
    doc.add_term("is")
    doc.add_posting("it", 1)
    doc.add_posting("cold", 2)
    db.add_document(doc)

    doc = xapian.Document()
    doc.set_data("was it warm?")
    doc.add_posting("was", 1)
    doc.add_posting("it", 2)
    doc.add_posting("warm", 3)
    db.add_document(doc)
    doc.set_data("was it warm? two")
    doc.add_term("two", 2)
    doc.add_value(0, xapian.sortable_serialise(2))
    db.add_document(doc)
    doc.set_data("was it warm? three")
    doc.add_term("three", 3)
    doc.add_value(0, xapian.sortable_serialise(1.5))
    db.add_document(doc)
    doc.set_data("was it warm? four it")
    doc.add_term("four", 4)
    doc.add_term("it", 6)
    doc.add_posting("it", 7)
    doc.add_value(5, 'five')
    doc.add_value(9, 'nine')
    doc.add_value(0, xapian.sortable_serialise(2))
    db.add_document(doc)

    expect(db.get_doccount(), 5)
    return db

def test_exception_base():
    """Check that xapian exceptions have Exception as a base class.

    """
    try:
        raise xapian.InvalidOperationError("Test exception")
    except Exception, e:
        pass

def test_mset_iter():
    """Test iterators over MSets.

    """
    db = setup_database()
    query = xapian.Query(xapian.Query.OP_OR, "was", "it")

    enquire = xapian.Enquire(db)
    enquire.set_query(query)
    mset = enquire.get_mset(0, 10)
    items = [item for item in mset]
    expect(len(items), 5)
    expect(len(mset), len(items), "Expected number of items to be length of mset")

    context("testing returned item from mset")
    expect(items[2].docid, 4)
    expect(items[2].rank, 2)
    expect(items[2].percent, 86)
    expect(items[2].collapse_key, '')
    expect(items[2].collapse_count, 0)
    expect(items[2].document.get_data(), 'was it warm? three')

    # Test coverage for mset.items
    mset_items = mset.items
    expect(len(mset), len(mset_items), "Expected number of items to be length of mset")

    context("testing mset_items[2]")
    expect(mset_items[2][xapian.MSET_DID], 4)
    expect(mset_items[2][xapian.MSET_WT] > 0.0, True)
    expect(mset_items[2][xapian.MSET_RANK], 2)
    expect(mset_items[2][xapian.MSET_PERCENT], 86)
    # MSET_DOCUMENT is documented but not implemented!  FIXME: resolve this -
    # if it has never worked, we may just want to remove the documentation for
    # it.
    #expect(mset_items[2][xapian.MSET_DOCUMENT].get_data(), 'was it warm? three')

    # Check iterators for sub-msets against the whole mset.
    for start in range(0, 6):
        for maxitems in range(0, 6):
            context("checking iterators for sub-mset from %d, maxitems %d" % (start, maxitems))
            submset = enquire.get_mset(start, maxitems)
            num = 0
            for item in submset:
                context("testing hit %d for sub-mset from %d, maxitems %d" % (num, start, maxitems))
                expect(item.rank, num + start)

                context("comparing iterator item %d for sub-mset from %d, maxitems %d against hit" % (num, start, maxitems))
                hit = submset.get_hit(num)
                expect(hit.docid, item.docid)
                expect(hit.rank, item.rank)
                expect(hit.percent, item.percent)
                expect(hit.document.get_data(), item.document.get_data())
                expect(hit.collapse_key, item.collapse_key)
                expect(hit.collapse_count, item.collapse_count)

                context("comparing iterator item %d for sub-mset from %d, maxitems %d against hit from whole mset" % (num, start, maxitems))
                hit = mset.get_hit(num + start)
                expect(hit.docid, item.docid)
                expect(hit.rank, item.rank)
                expect(hit.percent, item.percent)
                expect(hit.document.get_data(), item.document.get_data())
                expect(hit.collapse_key, item.collapse_key)
                expect(hit.collapse_count, item.collapse_count)

                context("comparing iterator item %d for sub-mset from %d, maxitems %d against direct access with []" % (num, start, maxitems))
                expect(submset[num].docid, item.docid)
                expect(submset[num].rank, item.rank)
                expect(submset[num].percent, item.percent)
                expect(submset[num].document.get_data(), item.document.get_data())
                expect(submset[num].collapse_key, item.collapse_key)
                expect(submset[num].collapse_count, item.collapse_count)

                num += 1

            context("Checking out of range access to mset, for sub-mset from %d, maxitems %d" % (start, maxitems))
            # Test out-of-range access to mset:
            expect_exception(IndexError, 'Mset index out of range',
                             submset.__getitem__, -10)
            expect_exception(IndexError, 'Mset index out of range',
                             submset.__getitem__, 10)
            expect_exception(IndexError, 'Mset index out of range',
                             submset.__getitem__, -1-len(submset))
            expect_exception(IndexError, 'Mset index out of range',
                             submset.__getitem__, len(submset))

            # Check that the item contents remain valid when the iterator has
            # moved on.
            saved_items = [item for item in submset]
            for num in range(len(saved_items)):
                item = saved_items[num]
                context("comparing iterator item %d for sub-mset mset from %d, maxitems %d against saved item" % (num, start, maxitems))
                expect(submset[num].docid, item.docid)
                expect(submset[num].rank, item.rank)
                expect(submset[num].percent, item.percent)
                expect(submset[num].document.get_data(), item.document.get_data())
                expect(submset[num].collapse_key, item.collapse_key)
                expect(submset[num].collapse_count, item.collapse_count)

            # Check that the right number of items exist in the mset.
            context("checking length of sub-mset from %d, maxitems %d" % (start, maxitems))
            items = [item for item in submset]
            expect(len(items), min(maxitems, 5 - start))
            expect(len(submset), min(maxitems, 5 - start))

def test_eset_iter():
    """Test iterators over ESets.

    """
    db = setup_database()
    query = xapian.Query(xapian.Query.OP_OR, "was", "it")
    rset = xapian.RSet()
    rset.add_document(3)

    context("getting eset items without a query")
    enquire = xapian.Enquire(db)
    eset = enquire.get_eset(10, rset)
    items = [item for item in eset]
    expect(len(items), 3)
    expect(len(items), len(eset))

    context("getting eset items with a query")
    enquire = xapian.Enquire(db)
    enquire.set_query(query)
    eset = enquire.get_eset(10, rset)
    items2 = [item for item in eset]
    expect(len(items2), 2)
    expect(len(items2), len(eset))

    context("comparing eset items with a query to those without")
    expect(items2[0].term, items[0].term)
    expect(items2[1].term, items[2].term)

    context("comparing eset weights with a query to those without")
    expect(items2[0].weight, items[0].weight)
    expect(items2[1].weight, items[2].weight)

def test_matchingterms_iter():
    """Test Enquire.matching_terms iterator.

    """
    db = setup_database()
    query = xapian.Query(xapian.Query.OP_OR, ("was", "it", "warm", "two"))

    # Prior to 1.2.4 Enquire.matching_terms() leaked references to its members.

    enquire = xapian.Enquire(db)
    enquire.set_query(query)
    mset = enquire.get_mset(0, 10)

    for item in mset:
        # Make a list of the term names
        mterms = [term for term in enquire.matching_terms(item.docid)]
        mterms2 = [term for term in enquire.matching_terms(item)]
        expect(mterms, mterms2)

    mterms = [term for term in enquire.matching_terms(mset.get_hit(0))]
    expect(mterms, ['it', 'two', 'warm', 'was'])

def test_queryterms_iter():
    """Test Query term iterator.

    """
    db = setup_database()
    query = xapian.Query(xapian.Query.OP_OR, ("was", "it", "warm", "two"))

    # Make a list of the term names
    terms = []
    for term in query:
        terms.append(term)
    expect(terms, ['it', 'two', 'warm', 'was'])

def test_queryparser_stoplist_iter():
    """Test QueryParser stoplist iterator.

    """
    stemmer = xapian.Stem('en')

    # Check behaviour without having set a stoplist.
    queryparser = xapian.QueryParser()
    queryparser.set_stemmer(stemmer)
    queryparser.set_stemming_strategy(queryparser.STEM_SOME)
    expect([term for term in queryparser.stoplist()], [])
    query = queryparser.parse_query('to be or not to be is the questions')
    expect([term for term in queryparser.stoplist()], [])
    expect(str(query),
           'Xapian::Query((Zto:(pos=1) OR Zbe:(pos=2) OR Zor:(pos=3) OR '
           'Znot:(pos=4) OR Zto:(pos=5) OR Zbe:(pos=6) OR Zis:(pos=7) OR '
           'Zthe:(pos=8) OR Zquestion:(pos=9)))')

    # Check behaviour with a stoplist, but no stemmer
    queryparser = xapian.QueryParser()
    stopper = xapian.SimpleStopper()
    stopper.add('to')
    stopper.add('not')
    stopper.add('question')
    queryparser.set_stopper(stopper)
    expect([term for term in queryparser.stoplist()], [])
    query = queryparser.parse_query('to be or not to be is the questions')

    expect([term for term in queryparser.stoplist()], ['to', 'not', 'to'])
    expect(str(query),
           'Xapian::Query((be:(pos=2) OR or:(pos=3) OR '
           'be:(pos=6) OR is:(pos=7) OR '
           'the:(pos=8) OR questions:(pos=9)))')

    # Check behaviour with a stoplist and a stemmer
    queryparser.set_stemmer(stemmer)
    queryparser.set_stemming_strategy(queryparser.STEM_SOME)
    expect([term for term in queryparser.stoplist()], ['to', 'not', 'to']) # Shouldn't have changed since previous query.
    query = queryparser.parse_query('to be or not to be is the questions')

    expect([term for term in queryparser.stoplist()], ['to', 'not', 'to'])
    expect(str(query),
           'Xapian::Query((Zbe:(pos=2) OR Zor:(pos=3) OR '
           'Zbe:(pos=6) OR Zis:(pos=7) OR '
           'Zthe:(pos=8) OR Zquestion:(pos=9)))')

def test_queryparser_unstem_iter():
    """Test QueryParser unstemlist iterator.

    """
    stemmer = xapian.Stem('en')

    queryparser = xapian.QueryParser()
    expect([term for term in queryparser.unstemlist('to')], [])
    expect([term for term in queryparser.unstemlist('question')], [])
    expect([term for term in queryparser.unstemlist('questions')], [])
    query = queryparser.parse_query('to question questions')

    expect([term for term in queryparser.unstemlist('to')], ['to'])
    expect([term for term in queryparser.unstemlist('question')], ['question'])
    expect([term for term in queryparser.unstemlist('questions')], ['questions'])
    expect(str(query),
           'Xapian::Query((to:(pos=1) OR question:(pos=2) OR questions:(pos=3)))')


    queryparser = xapian.QueryParser()
    queryparser.set_stemmer(stemmer)
    queryparser.set_stemming_strategy(queryparser.STEM_SOME)
    expect([term for term in queryparser.unstemlist('Zto')], [])
    expect([term for term in queryparser.unstemlist('Zquestion')], [])
    expect([term for term in queryparser.unstemlist('Zquestions')], [])
    query = queryparser.parse_query('to question questions')

    expect([term for term in queryparser.unstemlist('Zto')], ['to'])
    expect([term for term in queryparser.unstemlist('Zquestion')], ['question', 'questions'])
    expect([term for term in queryparser.unstemlist('Zquestions')], [])
    expect(str(query),
           'Xapian::Query((Zto:(pos=1) OR Zquestion:(pos=2) OR Zquestion:(pos=3)))')

def test_allterms_iter():
    """Test all-terms iterator on Database.

    """
    db = setup_database()

    context("making a list of the term names and frequencies")
    terms = []
    freqs = []
    for termitem in db:
        terms.append(termitem.term)
        expect_exception(xapian.InvalidOperationError, 'Iterator does not support wdfs', getattr, termitem, 'wdf')
        freqs.append(termitem.termfreq)
        expect_exception(xapian.InvalidOperationError, 'Iterator does not support position lists', getattr, termitem, 'positer')

    context("checking that items are no longer valid once the iterator has moved on");
    termitems = []
    for termitem in db:
        termitems.append(termitem)

    expect(len(termitems), len(terms))
    for i in range(len(termitems)):
        expect(termitems[i].term, terms[i])

    expect(len(termitems), len(freqs))
    for i in range(len(termitems)):
        expect_exception(xapian.InvalidOperationError, 'Iterator has moved, and does not support random access', getattr, termitem, 'termfreq')

    context("checking that restricting the terms iterated with a prefix works")
    prefix_terms = []
    prefix_freqs = []
    for i in range(len(terms)):
        if terms[i][0] == 't':
            prefix_terms.append(terms[i])
            prefix_freqs.append(freqs[i])
    i = 0
    for termitem in db.allterms('t'):
        expect(termitem.term, prefix_terms[i])
        expect(termitem.termfreq, prefix_freqs[i])
        i += 1
    expect(len(prefix_terms), i)

def test_termlist_iter():
    """Test termlist iterator on Database.

    """
    db = setup_database()

    # Make lists of the item contents
    terms = []
    wdfs = []
    freqs = []
    positers = []
    for termitem in db.termlist(3):
        terms.append(termitem.term)
        wdfs.append(termitem.wdf)
        freqs.append(termitem.termfreq)
        positers.append([pos for pos in termitem.positer])

    expect(terms, ['it', 'two', 'warm', 'was'])
    expect(wdfs, [1, 2, 1, 1])
    expect(freqs, [5, 3, 4, 4])
    expect(positers, [[2], [], [3], [1]])

    # Test skip_to().
    tliter = db.termlist(3)

    # skip to an item before the first item.
    termitem = tliter.skip_to('a')
    expect((termitem.term, termitem.wdf, termitem.termfreq,
            [pos for pos in termitem.positer]), ('it', 1, 5, [2]))

    # skip forwards to an item.
    termitem = tliter.skip_to('two')
    expect((termitem.term, termitem.wdf, termitem.termfreq,
            [pos for pos in termitem.positer]), ('two', 2, 3, []))

    # skip to same place (should return same item)
    termitem = tliter.skip_to('two')
    expect((termitem.term, termitem.wdf, termitem.termfreq,
            [pos for pos in termitem.positer]), ('two', 2, 3, []))

    # next() after a skip_to(), should return next item.
    termitem = next(tliter)
    expect((termitem.term, termitem.wdf, termitem.termfreq,
            [pos for pos in termitem.positer]), ('warm', 1, 4, [3]))

    # skip to same place (should return same item)
    termitem = tliter.skip_to('warm')
    expect((termitem.term, termitem.wdf, termitem.termfreq,
            [pos for pos in termitem.positer]), ('warm', 1, 4, [3]))

    # skip backwards (should return same item)
    termitem = tliter.skip_to('a')

    # skip to after end.
    expect_exception(StopIteration, '', tliter.skip_to, 'zoo')
    # skip backwards (should still return StopIteration).
    expect_exception(StopIteration, '', tliter.skip_to, 'a')
    # next should continue to return StopIteration.
    expect_exception(StopIteration, '', next, tliter)


    # Make a list of the terms (so we can test if they're still valid
    # once the iterator has moved on).
    termitems = []
    for termitem in db.termlist(3):
        termitems.append(termitem)

    expect(len(termitems), len(terms))
    for i in range(len(termitems)):
        expect(termitems[i].term, terms[i])

    expect(len(termitems), len(wdfs))
    for i in range(len(termitems)):
        expect(termitems[i].wdf, wdfs[i])

    expect(len(termitems), len(freqs))
    for i in range(len(termitems)):
        expect_exception(xapian.InvalidOperationError,
                         'Iterator has moved, and does not support random access',
                         getattr, termitem, 'termfreq')

    expect(len(termitems), len(freqs))
    for i in range(len(termitems)):
        expect_exception(xapian.InvalidOperationError,
                         'Iterator has moved, and does not support random access',
                         getattr, termitem, 'positer')

def test_dbdocument_iter():
    """Test document terms iterator for document taken from a database.

    """
    db = setup_database()

    doc = db.get_document(3)

    # Make lists of the item contents
    terms = []
    wdfs = []
    freqs = []
    positers = []
    for termitem in doc:
        terms.append(termitem.term)
        wdfs.append(termitem.wdf)
        freqs.append(termitem.termfreq)
        positers.append([pos for pos in termitem.positer])

    expect(terms, ['it', 'two', 'warm', 'was'])
    expect(wdfs, [1, 2, 1, 1])
    expect(freqs, [5, 3, 4, 4])
    expect(positers, [[2], [], [3], [1]])

    # Make a list of the terms (so we can test if they're still valid
    # once the iterator has moved on).
    termitems = []
    for termitem in doc:
        termitems.append(termitem)

    expect(len(termitems), len(terms))
    for i in range(len(termitems)):
        expect(termitems[i].term, terms[i])

    expect(len(termitems), len(wdfs))
    for i in range(len(termitems)):
        expect(termitems[i].wdf, wdfs[i])

    expect(len(termitems), len(freqs))
    for i in range(len(termitems)):
        expect_exception(xapian.InvalidOperationError,
                         'Iterator has moved, and does not support random access',
                         getattr, termitem, 'termfreq')

    expect(len(termitems), len(freqs))
    for i in range(len(termitems)):
        expect_exception(xapian.InvalidOperationError,
                         'Iterator has moved, and does not support random access',
                         getattr, termitem, 'positer')

def test_newdocument_iter():
    """Test document terms iterator for newly created document.

    """
    doc = xapian.Document()
    doc.set_data("was it warm? two")
    doc.add_posting("was", 1)
    doc.add_posting("it", 2)
    doc.add_posting("warm", 3)
    doc.add_term("two", 2)

    # Make lists of the item contents
    terms = []
    wdfs = []
    positers = []
    for termitem in doc:
        terms.append(termitem.term)
        wdfs.append(termitem.wdf)
        expect_exception(xapian.InvalidOperationError,
                         "Can't get term frequency from a document termlist "
                         "which is not associated with a database.",
                         getattr, termitem, 'termfreq')
        positers.append([pos for pos in termitem.positer])

    expect(terms, ['it', 'two', 'warm', 'was'])
    expect(wdfs, [1, 2, 1, 1])
    expect(positers, [[2], [], [3], [1]])

    # Make a list of the terms (so we can test if they're still valid
    # once the iterator has moved on).
    termitems = []
    for termitem in doc:
        termitems.append(termitem)

    expect(len(termitems), len(terms))
    for i in range(len(termitems)):
        expect(termitems[i].term, terms[i])

    expect(len(termitems), len(wdfs))
    for i in range(len(termitems)):
        expect(termitems[i].wdf, wdfs[i])

    for i in range(len(termitems)):
        expect_exception(xapian.InvalidOperationError,
                         'Iterator has moved, and does not support random access',
                         getattr, termitems[i], 'termfreq')

    expect(len(termitems), len(positers))
    for i in range(len(termitems)):
        expect_exception(xapian.InvalidOperationError,
                         'Iterator has moved, and does not support random access',
                         getattr, termitems[i], 'positer')

def test_postinglist_iter():
    """Test postinglist iterator on Database.

    """
    db = setup_database()

    # Make lists of the item contents
    docids = []
    doclengths = []
    wdfs = []
    positers = []
    for posting in db.postlist('it'):
        docids.append(posting.docid)
        doclengths.append(posting.doclength)
        wdfs.append(posting.wdf)
        positers.append([pos for pos in posting.positer])

    expect(docids, [1, 2, 3, 4, 5])
    expect(doclengths, [3, 3, 5, 8, 19])
    expect(wdfs, [1, 1, 1, 1, 8])
    expect(positers, [[1], [2], [2], [2], [2, 7]])

    # Test skip_to().
    pliter = db.postlist('it')

    # skip to an item before the first item.
    posting = pliter.skip_to(0)
    expect((posting.docid, posting.doclength, posting.wdf,
            [pos for pos in posting.positer]), (1, 3, 1, [1]))

    # skip forwards to an item.
    posting = pliter.skip_to(3)
    expect((posting.docid, posting.doclength, posting.wdf,
            [pos for pos in posting.positer]), (3, 5, 1, [2]))

    # skip to same place (should return same item)
    posting = pliter.skip_to(3)
    expect((posting.docid, posting.doclength, posting.wdf,
            [pos for pos in posting.positer]), (3, 5, 1, [2]))

    # next() after a skip_to(), should return next item.
    posting = next(pliter)
    expect((posting.docid, posting.doclength, posting.wdf,
            [pos for pos in posting.positer]), (4, 8, 1, [2]))

    # skip to same place (should return same item)
    posting = pliter.skip_to(4)
    expect((posting.docid, posting.doclength, posting.wdf,
            [pos for pos in posting.positer]), (4, 8, 1, [2]))

    # skip backwards (should return same item)
    posting = pliter.skip_to(2)
    expect((posting.docid, posting.doclength, posting.wdf,
            [pos for pos in posting.positer]), (4, 8, 1, [2]))

    # skip to after end.
    expect_exception(StopIteration, '', pliter.skip_to, 6)
    # skip backwards (should still return StopIteration).
    expect_exception(StopIteration, '', pliter.skip_to, 6)
    # next should continue to return StopIteration.
    expect_exception(StopIteration, '', next, pliter)


    # Make a list of the postings (so we can test if they're still valid once
    # the iterator has moved on).
    postings = []
    for posting in db.postlist('it'):
        postings.append(posting)

    expect(len(postings), len(docids))
    for i in range(len(postings)):
        expect(postings[i].docid, docids[i])

    expect(len(postings), len(doclengths))
    for i in range(len(postings)):
        expect(postings[i].doclength, doclengths[i])

    expect(len(postings), len(wdfs))
    for i in range(len(postings)):
        expect(postings[i].wdf, wdfs[i])

    expect(len(postings), len(positers))
    for i in range(len(postings)):
        expect_exception(xapian.InvalidOperationError,
                         'Iterator has moved, and does not support random access',
                         getattr, postings[i], 'positer')

def test_valuestream_iter():
    """Test a valuestream iterator on Database.

    """
    db = setup_database()

    # Check basic iteration
    expect([(item.docid, item.value) for item in db.valuestream(0)],
           [(3, '\xa4'), (4, '\xa2'), (5, '\xa4')])
    expect([(item.docid, item.value) for item in db.valuestream(1)], [])
    expect([(item.docid, item.value) for item in db.valuestream(5)],
           [(5, "five")])
    expect([(item.docid, item.value) for item in db.valuestream(9)],
           [(5, "nine")])

    # Test skip_to() on iterator with no values, and behaviours when called
    # after already returning StopIteration.
    i = db.valuestream(1)
    expect_exception(StopIteration, "", i.skip_to, 1)
    expect_exception(StopIteration, "", i.skip_to, 1)
    i = db.valuestream(1)
    expect_exception(StopIteration, "", i.skip_to, 1)
    expect_exception(StopIteration, "", i.next)
    i = db.valuestream(1)
    expect_exception(StopIteration, "", i.next)
    expect_exception(StopIteration, "", i.skip_to, 1)

    # Test that skipping to a value works, and that skipping doesn't have to
    # advance.
    i = db.valuestream(0)
    item = i.skip_to(4)
    expect((item.docid, item.value), (4, '\xa2'))
    item = i.skip_to(4)
    expect((item.docid, item.value), (4, '\xa2'))
    item = i.skip_to(1)
    expect((item.docid, item.value), (4, '\xa2'))
    item = i.skip_to(5)
    expect((item.docid, item.value), (5, '\xa4'))
    expect_exception(StopIteration, "", i.skip_to, 6)

    # Test that alternating skip_to() and next() works.
    i = db.valuestream(0)
    item = i.next()
    expect((item.docid, item.value), (3, '\xa4'))
    item = i.skip_to(4)
    expect((item.docid, item.value), (4, '\xa2'))
    item = i.next()
    expect((item.docid, item.value), (5, '\xa4'))
    expect_exception(StopIteration, "", i.skip_to, 6)

    # Test that next works correctly after skip_to() called with an earlier
    # item.
    i = db.valuestream(0)
    item = i.skip_to(4)
    expect((item.docid, item.value), (4, '\xa2'))
    item = i.skip_to(1)
    expect((item.docid, item.value), (4, '\xa2'))
    item = i.next()
    expect((item.docid, item.value), (5, '\xa4'))

    # Test that next works correctly after skipping to last item
    i = db.valuestream(0)
    item = i.skip_to(5)
    expect((item.docid, item.value), (5, '\xa4'))
    expect_exception(StopIteration, "", i.next)

def test_position_iter():
    """Test position iterator for a document in a database.

    """
    db = setup_database()

    doc = db.get_document(5)

    # Make lists of the item contents
    positions = []
    for position in db.positionlist(5, 'it'):
        positions.append(position)

    expect(positions, [2, 7])

def test_value_iter():
    """Test iterators over list of values in a document.

    """
    db = setup_database()
    doc = db.get_document(5)

    items = list(doc.values())
    expect(len(items), 3)
    expect(items[0].num, 0)
    expect(items[0].value, xapian.sortable_serialise(2))
    expect(items[1].num, 5)
    expect(items[1].value, 'five')
    expect(items[2].num, 9)
    expect(items[2].value, 'nine')

def test_synonyms_iter():
    """Test iterators over list of synonyms in a database.

    """
    dbpath = 'db_test_synonyms_iter'
    db = xapian.WritableDatabase(dbpath, xapian.DB_CREATE_OR_OVERWRITE)

    db.add_synonym('hello', 'hi')
    db.add_synonym('hello', 'howdy')

    expect([item for item in db.synonyms('foo')], [])
    expect([item for item in db.synonyms('hello')], ['hi', 'howdy'])
    expect([item for item in db.synonym_keys()], ['hello'])
    expect([item for item in db.synonym_keys('foo')], [])
    expect([item for item in db.synonym_keys('he')], ['hello'])
    expect([item for item in db.synonym_keys('hello')], ['hello'])

    dbr=xapian.Database(dbpath)
    expect([item for item in dbr.synonyms('foo')], [])
    expect([item for item in dbr.synonyms('hello')], [])
    expect([item for item in dbr.synonym_keys()], [])
    expect([item for item in dbr.synonym_keys('foo')], [])
    expect([item for item in dbr.synonym_keys('he')], [])
    expect([item for item in dbr.synonym_keys('hello')], [])

    db.commit()

    expect([item for item in db.synonyms('foo')], [])
    expect([item for item in db.synonyms('hello')], ['hi', 'howdy'])
    expect([item for item in db.synonym_keys()], ['hello'])
    expect([item for item in db.synonym_keys('foo')], [])
    expect([item for item in db.synonym_keys('he')], ['hello'])
    expect([item for item in db.synonym_keys('hello')], ['hello'])

    dbr=xapian.Database(dbpath)
    expect([item for item in dbr.synonyms('foo')] , [])
    expect([item for item in dbr.synonyms('hello')], ['hi', 'howdy'])
    expect([item for item in dbr.synonym_keys()], ['hello'])
    expect([item for item in dbr.synonym_keys('foo')], [])
    expect([item for item in dbr.synonym_keys('he')], ['hello'])
    expect([item for item in dbr.synonym_keys('hello')], ['hello'])

    db.close()
    dbr.close()
    shutil.rmtree(dbpath)

def test_metadata_keys_iter():
    """Test iterators over list of metadata keys in a database.

    """
    dbpath = 'db_test_metadata_iter'
    db = xapian.WritableDatabase(dbpath, xapian.DB_CREATE_OR_OVERWRITE)

    db.set_metadata('author', 'richard')
    db.set_metadata('item1', 'hello')
    db.set_metadata('item1', 'hi')
    db.set_metadata('item2', 'howdy')
    db.set_metadata('item3', '')
    db.set_metadata('item4', 'goodbye')
    db.set_metadata('item4', '')
    db.set_metadata('type', 'greeting')

    expect([item for item in db.metadata_keys()],
           ['author', 'item1', 'item2', 'type'])
    expect([item for item in db.metadata_keys('foo')], [])
    expect([item for item in db.metadata_keys('item')], ['item1', 'item2'])
    expect([item for item in db.metadata_keys('it')], ['item1', 'item2'])
    expect([item for item in db.metadata_keys('type')], ['type'])

    dbr=xapian.Database(dbpath)
    expect([item for item in dbr.metadata_keys()], [])
    expect([item for item in dbr.metadata_keys('foo')], [])
    expect([item for item in dbr.metadata_keys('item')], [])
    expect([item for item in dbr.metadata_keys('it')], [])
    expect([item for item in dbr.metadata_keys('type')], [])

    db.commit()
    expect([item for item in db.metadata_keys()],
           ['author', 'item1', 'item2', 'type'])
    expect([item for item in db.metadata_keys('foo')], [])
    expect([item for item in db.metadata_keys('item')], ['item1', 'item2'])
    expect([item for item in db.metadata_keys('it')], ['item1', 'item2'])
    expect([item for item in db.metadata_keys('type')], ['type'])

    dbr=xapian.Database(dbpath)
    expect([item for item in dbr.metadata_keys()],
           ['author', 'item1', 'item2', 'type'])
    expect([item for item in dbr.metadata_keys('foo')], [])
    expect([item for item in dbr.metadata_keys('item')], ['item1', 'item2'])
    expect([item for item in dbr.metadata_keys('it')], ['item1', 'item2'])
    expect([item for item in dbr.metadata_keys('type')], ['type'])

    db.close()
    dbr.close()
    shutil.rmtree(dbpath)

def test_spell():
    """Test basic spelling correction features.

    """
    dbpath = 'db_test_spell'
    db = xapian.WritableDatabase(dbpath, xapian.DB_CREATE_OR_OVERWRITE)

    db.add_spelling('hello')
    db.add_spelling('mell', 2)
    expect(db.get_spelling_suggestion('hell'), 'mell')
    expect([(item.term, item.termfreq) for item in db.spellings()], [('hello', 1), ('mell', 2)])
    dbr=xapian.Database(dbpath)
    expect(dbr.get_spelling_suggestion('hell'), '')
    expect([(item.term, item.termfreq) for item in dbr.spellings()], [])
    db.commit()
    dbr=xapian.Database(dbpath)
    expect(db.get_spelling_suggestion('hell'), 'mell')
    expect(dbr.get_spelling_suggestion('hell'), 'mell')
    expect([(item.term, item.termfreq) for item in dbr.spellings()], [('hello', 1), ('mell', 2)])

    db.close()
    dbr.close()
    shutil.rmtree(dbpath)

def test_queryparser_custom_vrp():
    """Test QueryParser with a custom (in python) ValueRangeProcessor.

    """
    class MyVRP(xapian.ValueRangeProcessor):
        def __init__(self):
            xapian.ValueRangeProcessor.__init__(self)

        def __call__(self, begin, end):
            return (7, "A"+begin, "B"+end)

    queryparser = xapian.QueryParser()
    myvrp = MyVRP()

    queryparser.add_valuerangeprocessor(myvrp)
    query = queryparser.parse_query('5..8')

    expect(str(query),
           'Xapian::Query(VALUE_RANGE 7 A5 B8)')

def test_queryparser_custom_vrp_deallocation():
    """Test that QueryParser doesn't delete ValueRangeProcessors too soon.

    """
    class MyVRP(xapian.ValueRangeProcessor):
        def __init__(self):
            xapian.ValueRangeProcessor.__init__(self)

        def __call__(self, begin, end):
            return (7, "A"+begin, "B"+end)

    def make_parser():
        queryparser = xapian.QueryParser()
        myvrp = MyVRP()
        queryparser.add_valuerangeprocessor(myvrp)
        return queryparser

    queryparser = make_parser()
    query = queryparser.parse_query('5..8')

    expect(str(query),
           'Xapian::Query(VALUE_RANGE 7 A5 B8)')

def test_scale_weight():
    """Test query OP_SCALE_WEIGHT feature.

    """
    db = setup_database()
    for mult in (0, 1, 2.5):
        context("checking queries with OP_SCALE_WEIGHT with a multipler of %r" %
                mult)
        query1 = xapian.Query("it")
        query2 = xapian.Query(xapian.Query.OP_SCALE_WEIGHT, query1, mult)

        enquire = xapian.Enquire(db)
        enquire.set_query(query1)
        mset1 = enquire.get_mset(0, 10)
        enquire.set_query(query2)
        mset2 = enquire.get_mset(0, 10)
        if mult <= 0:
            expected = [(0, item.docid) for item in mset1]
            expected.sort()
        else:
            expected = [(int(item.weight * mult * 1000000), item.docid) for item in mset1]
        expect([(int(item.weight * 1000000), item.docid) for item in mset2], expected)

    context("checking queries with OP_SCALE_WEIGHT with a multipler of -1")
    query1 = xapian.Query("it")
    expect_exception(xapian.InvalidArgumentError,
                     "Xapian::Query: SCALE_WEIGHT requires a non-negative parameter.",
                     xapian.Query,
                     xapian.Query.OP_SCALE_WEIGHT, query1, -1)


def test_weight_normalise():
    """Test normalising of query weights using the OP_SCALE_WEIGHT feature.

    This test first runs a search (asking for no results) to get the maximum
    possible weight for a query, and then checks that the results of
    MSet.get_max_possible() match this.

    This tests that the get_max_possible() value is correct (though it isn't
    guaranteed to be at a tight bound), and that the SCALE_WEIGHT query can
    compensate correctly.

    """
    db = setup_database()
    for query in (
                  "it",
                  "was",
                  "it was",
                  "it was four",
                  "it was four five",
                  "\"was it warm\" four notpresent",
                  "notpresent",
    ):
        context("checking query %r using OP_SCALE_WEIGHT to normalise the weights" % query)
        qp = xapian.QueryParser()
        query1 = qp.parse_query(query)
        enquire = xapian.Enquire(db)
        enquire.set_query(query1)
        mset1 = enquire.get_mset(0, 0)

        # Check the max_attained value is 0 - this gives us some reassurance
        # that the match didn't actually do the work of calculating any
        # results.
        expect(mset1.get_max_attained(), 0)

        max_possible = mset1.get_max_possible()
        if query == "notpresent":
            expect(max_possible, 0)
            continue
        mult = 1.0 / max_possible
        query2 = xapian.Query(xapian.Query.OP_SCALE_WEIGHT, query1, mult)

        enquire = xapian.Enquire(db)
        enquire.set_query(query2)
        mset2 = enquire.get_mset(0, 10)
        # max_possible should be 1 (excluding rounding errors) for mset2
        expect(int(mset2.get_max_possible() * 1000000.0 + 0.5), 1000000)
        for item in mset2:
            expect(item.weight > 0, True)
            expect(item.weight <= 1, True)


def test_valuesetmatchdecider():
    """Simple tests of the ValueSetMatchDecider class

    """
    md = xapian.ValueSetMatchDecider(0, True)
    doc = xapian.Document()
    expect(md(doc), False)

    md.add_value('foo')
    doc.add_value(0, 'foo')
    expect(md(doc), True)

    md.remove_value('foo')
    expect(md(doc), False)

    md = xapian.ValueSetMatchDecider(0, False)
    expect(md(doc), True)

    md.add_value('foo')
    expect(md(doc), False)


def test_postingsource():
    """Simple test of the PostingSource class.

    """
    class OddPostingSource(xapian.PostingSource):
        def __init__(self, max):
            xapian.PostingSource.__init__(self)
            self.max = max

        def init(self, db):
            self.current = -1

        def get_termfreq_min(self): return 0
        def get_termfreq_est(self): return int(self.max / 2)
        def get_termfreq_max(self): return self.max
        def next(self, minweight):
            self.current += 2
        def at_end(self): return self.current > self.max
        def get_docid(self): return self.current

    dbpath = 'db_test_postingsource'
    db = xapian.WritableDatabase(dbpath, xapian.DB_CREATE_OR_OVERWRITE)
    for id in range(10):
        doc = xapian.Document()
        db.add_document(doc)

    # Do a dance to check that the posting source doesn't get dereferenced too
    # soon in various cases.
    def mkenq(db):
        # First - check that it's kept when the source goes out of scope.
        def mkquery():
            source = OddPostingSource(10)
            return xapian.Query(xapian.Query.OP_OR, [xapian.Query(source)])

        # Check that it's kept when the query goes out of scope.
        def submkenq():
            query = mkquery()
            enquire = xapian.Enquire(db)
            enquire.set_query(query)
            return enquire

        # Check it's kept when the query is retrieved from enquire and put into
        # a new enquire.
        def submkenq2():
            enq1 = submkenq()
            enquire = xapian.Enquire(db)
            enquire.set_query(enq1.get_query())
            return enquire

        return submkenq2()

    enquire = mkenq(db)
    mset = enquire.get_mset(0, 10)

    expect([item.docid for item in mset], [1, 3, 5, 7, 9])

    db.close()
    shutil.rmtree(dbpath)

def test_postingsource2():
    """Simple test of the PostingSource class.

    """
    dbpath = 'db_test_postingsource2'
    db = xapian.WritableDatabase(dbpath, xapian.DB_CREATE_OR_OVERWRITE)
    vals = (6, 9, 4.5, 4.4, 4.6, 2, 1, 4, 3, 0)
    for id in range(10):
        doc = xapian.Document()
        doc.add_value(1, xapian.sortable_serialise(vals[id]))
        db.add_document(doc)

    source = xapian.ValueWeightPostingSource(1)
    query = xapian.Query(source)
    del source # Check that query keeps a reference to it.

    enquire = xapian.Enquire(db)
    enquire.set_query(query)
    mset = enquire.get_mset(0, 10)

    expect([item.docid for item in mset], [2, 1, 5, 3, 4, 8, 9, 6, 7, 10])

    db.close()
    shutil.rmtree(dbpath)

def test_value_stats():
    """Simple test of being able to get value statistics.

    """
    dbpath = 'db_test_value_stats'
    db = xapian.chert_open(dbpath, xapian.DB_CREATE_OR_OVERWRITE)

    vals = (6, 9, 4.5, 4.4, 4.6, 2, 1, 4, 3, 0)
    for id in range(10):
        doc = xapian.Document()
        doc.add_value(1, xapian.sortable_serialise(vals[id]))
        db.add_document(doc)

    expect(db.get_value_freq(0), 0)
    expect(db.get_value_lower_bound(0), "")
    expect(db.get_value_upper_bound(0), "")
    expect(db.get_value_freq(1), 10)
    expect(db.get_value_lower_bound(1), xapian.sortable_serialise(0))
    expect(db.get_value_upper_bound(1), xapian.sortable_serialise(9))
    expect(db.get_value_freq(2), 0)
    expect(db.get_value_lower_bound(2), "")
    expect(db.get_value_upper_bound(2), "")

    db.close()
    shutil.rmtree(dbpath)

def test_get_uuid():
    """Test getting UUIDs from databases.

    """
    dbpath = 'db_test_get_uuid'
    db1 = xapian.WritableDatabase(dbpath + "1", xapian.DB_CREATE_OR_OVERWRITE)
    db2 = xapian.WritableDatabase(dbpath + "2", xapian.DB_CREATE_OR_OVERWRITE)
    dbr1 = xapian.Database(dbpath + "1")
    dbr2 = xapian.Database(dbpath + "2")
    expect(db1.get_uuid() != db2.get_uuid(), True)
    expect(db1.get_uuid(), dbr1.get_uuid())
    expect(db2.get_uuid(), dbr2.get_uuid())

    db = xapian.Database()
    db.add_database(db1)
    expect(db1.get_uuid(), db.get_uuid())

    db1.close()
    db2.close()
    dbr1.close()
    dbr2.close()
    db.close()
    shutil.rmtree(dbpath + "1")
    shutil.rmtree(dbpath + "2")

def test_director_exception():
    """Test handling of an exception raised in a director.

    """
    db = setup_database()
    query = xapian.Query('it')
    enq = xapian.Enquire(db)
    enq.set_query(query)
    class TestException(Exception):
        def __init__(self, a, b):
            Exception.__init__(self, a + b)

    rset = xapian.RSet()
    rset.add_document(1)
    class EDecider(xapian.ExpandDecider):
        def __call__(self, term):
            raise TestException("foo", "bar")
    edecider = EDecider()
    expect_exception(TestException, "foobar", edecider, "foo")
    expect_exception(TestException, "foobar", enq.get_eset, 10, rset, edecider)

    class MDecider(xapian.MatchDecider):
        def __call__(self, doc):
            raise TestException("foo", "bar")
    mdecider = MDecider()
    expect_exception(TestException, "foobar", mdecider, xapian.Document())
    expect_exception(TestException, "foobar", enq.get_mset, 0, 10, None, mdecider)

def check_vals(db, vals):
    """Check that the values in slot 1 are as in vals.

    """
    for docid in xrange(1, db.get_lastdocid() + 1):
        val = db.get_document(docid).get_value(1)
        expect(val, vals[docid], "Expected stored value in doc %d" % docid)

def test_value_mods():
    """Test handling of modifications to values.

    """
    dbpath = 'db_test_value_mods'
    db = xapian.chert_open(dbpath, xapian.DB_CREATE_OR_OVERWRITE)
    random.seed(42)
    doccount = 1000
    vals = {}

    # Add a value to all the documents
    for num in xrange(1, doccount):
        doc=xapian.Document()
        val = 'val%d' % num
        doc.add_value(1, val)
        db.add_document(doc)
        vals[num] = val
    db.commit()
    check_vals(db, vals)

    # Modify one of the values (this is a regression test which failed with the
    # initial implementation of streaming values).
    doc = xapian.Document()
    val = 'newval0'
    doc.add_value(1, val)
    db.replace_document(2, doc)
    vals[2] = val
    db.commit()
    check_vals(db, vals)

    # Do some random modifications.
    for count in xrange(1, doccount * 2):
        docid = random.randint(1, doccount)
        doc = xapian.Document()

        if count % 5 == 0:
            val = ''
        else:
            val = 'newval%d' % count
            doc.add_value(1, val)
        db.replace_document(docid, doc)
        vals[docid] = val

    # Check the values before and after modification.
    check_vals(db, vals)
    db.commit()
    check_vals(db, vals)

    # Delete all the values which are non-empty, in a random order.
    keys = [key for key, val in vals.iteritems() if val != '']
    random.shuffle(keys)
    for key in keys:
        doc = xapian.Document()
        db.replace_document(key, doc)
        vals[key] = ''
    check_vals(db, vals)
    db.commit()
    check_vals(db, vals)

    db.close()
    expect_exception(xapian.DatabaseError, "Database has been closed", check_vals, db, vals)
    shutil.rmtree(dbpath)

def test_serialise_document():
    """Test serialisation of documents.

    """
    doc = xapian.Document()
    doc.add_term('foo', 2)
    doc.add_value(1, 'bar')
    doc.set_data('baz')
    s = doc.serialise()
    doc2 = xapian.Document.unserialise(s)
    expect(len(list(doc.termlist())), len(list(doc2.termlist())))
    expect(len(list(doc.termlist())), 1)
    expect([(item.term, item.wdf) for item in doc.termlist()],
           [(item.term, item.wdf) for item in doc2.termlist()])
    expect([(item.num, item.value) for item in doc.values()],
           [(item.num, item.value) for item in doc2.values()])
    expect(doc.get_data(), doc2.get_data())
    expect(doc.get_data(), 'baz')

    db = setup_database()
    doc = db.get_document(1)
    s = doc.serialise()
    doc2 = xapian.Document.unserialise(s)
    expect(len(list(doc.termlist())), len(list(doc2.termlist())))
    expect(len(list(doc.termlist())), 3)
    expect([(item.term, item.wdf) for item in doc.termlist()],
           [(item.term, item.wdf) for item in doc2.termlist()])
    expect([(item.num, item.value) for item in doc.values()],
           [(item.num, item.value) for item in doc2.values()])
    expect(doc.get_data(), doc2.get_data())
    expect(doc.get_data(), 'is it cold?')

def test_serialise_query():
    """Test serialisation of queries.

    """
    q = xapian.Query()
    q2 = xapian.Query.unserialise(q.serialise())
    expect(str(q), str(q2))
    expect(str(q), 'Xapian::Query()')

    q = xapian.Query('hello')
    q2 = xapian.Query.unserialise(q.serialise())
    expect(str(q), str(q2))
    expect(str(q), 'Xapian::Query(hello)')

    q = xapian.Query(xapian.Query.OP_OR, ('hello', 'world'))
    q2 = xapian.Query.unserialise(q.serialise())
    expect(str(q), str(q2))
    expect(str(q), 'Xapian::Query((hello OR world))')

def test_preserve_query_parser_stopper():
    """Test preservation of stopper set on query parser.

    """
    def make_qp():
        queryparser = xapian.QueryParser()
        stopper = xapian.SimpleStopper()
        stopper.add('to')
        stopper.add('not')
        queryparser.set_stopper(stopper)
        del stopper
        return queryparser
    queryparser = make_qp()
    query = queryparser.parse_query('to be')
    expect([term for term in queryparser.stoplist()], ['to'])

def test_preserve_term_generator_stopper():
    """Test preservation of stopper set on term generator.

    """
    def make_tg():
        termgen = xapian.TermGenerator()
        termgen.set_stemmer(xapian.Stem('en'))
        stopper = xapian.SimpleStopper()
        stopper.add('to')
        stopper.add('not')
        termgen.set_stopper(stopper)
        del stopper
        return termgen
    termgen = make_tg()

    termgen.index_text('to be')
    doc = termgen.get_document()
    terms = [term.term for term in doc.termlist()]
    terms.sort()
    expect(terms, ['Zbe', 'be', 'to'])

def test_preserve_enquire_sorter():
    """Test preservation of sorter set on enquire.

    """
    db = xapian.inmemory_open()
    doc = xapian.Document()
    doc.add_term('foo')
    doc.add_value(1, '1')
    db.add_document(doc)
    db.add_document(doc)

    def make_enq1(db):
        enq = xapian.Enquire(db)
        sorter = xapian.MultiValueKeyMaker()
        enq.set_sort_by_key(sorter, False)
        del sorter
        return enq
    enq = make_enq1(db)
    enq.set_query(xapian.Query('foo'))
    enq.get_mset(0, 10)

    def make_enq2(db):
        enq = xapian.Enquire(db)
        sorter = xapian.MultiValueKeyMaker()
        enq.set_sort_by_key_then_relevance(sorter, False)
        del sorter
        return enq
    enq = make_enq2(db)
    enq.set_query(xapian.Query('foo'))
    enq.get_mset(0, 10)

    def make_enq3(db):
        enq = xapian.Enquire(db)
        sorter = xapian.MultiValueKeyMaker()
        enq.set_sort_by_relevance_then_key(sorter, False)
        del sorter
        return enq
    enq = make_enq3(db)
    enq.set_query(xapian.Query('foo'))
    enq.get_mset(0, 10)

def test_matchspy():
    """Test use of matchspies.

    """
    db = setup_database()
    query = xapian.Query(xapian.Query.OP_OR, "was", "it")
    enq = xapian.Enquire(db)
    enq.set_query(query)

    def set_matchspy_deref(enq):
        """Set a matchspy, and then drop the reference, to check that it
        doesn't get deleted too soon.
        """
        spy = xapian.ValueCountMatchSpy(0)
        enq.add_matchspy(spy)
        del spy
    set_matchspy_deref(enq)
    mset = enq.get_mset(0, 10)
    expect(len(mset), 5)

    spy = xapian.ValueCountMatchSpy(0)
    enq.add_matchspy(spy)
    # Regression test for clear_matchspies() - used to always raise an
    # exception due to a copy and paste error in its definition.
    enq.clear_matchspies()
    mset = enq.get_mset(0, 10)
    expect([item for item in spy.values()], [])

    enq.add_matchspy(spy)
    mset = enq.get_mset(0, 10)
    expect(spy.get_total(), 5)
    expect([(item.term, item.termfreq) for item in spy.values()], [
           (xapian.sortable_serialise(1.5), 1),
           (xapian.sortable_serialise(2), 2),
    ])
    expect([(item.term, item.termfreq) for item in spy.top_values(10)], [
           (xapian.sortable_serialise(2), 2),
           (xapian.sortable_serialise(1.5), 1),
    ])

def test_import_star():
    """Test that "from xapian import *" works.

    This is a regression test - this failed in the 1.2.0 release.
    It's not normally good style to use it, but it should work anyway!

    """
    import test_xapian_star

<<<<<<< HEAD
def test_latlongcoords_iter():
    """Test LatLongCoordsIterator wrapping.

    """
    coords = xapian.LatLongCoords()
    expect([c for c in coords], [])
    coords.append(xapian.LatLongCoord(0, 0))
    coords.append(xapian.LatLongCoord(0, 1))
    expect([str(c) for c in coords], ['Xapian::LatLongCoord(0, 0)',
                                      'Xapian::LatLongCoord(0, 1)'])

=======
def test_compactor():
    """Test that xapian.Compactor works.

    """
    tmpdir = tempfile.mkdtemp()
    db1 = db2 = db3 = None
    try:
        db1path = os.path.join(tmpdir, 'db1')
        db2path = os.path.join(tmpdir, 'db2')
        db3path = os.path.join(tmpdir, 'db3')

        # Set up a couple of sample input databases
        db1 = xapian.WritableDatabase(db1path, xapian.DB_CREATE_OR_OVERWRITE)
        doc1 = xapian.Document()
        doc1.add_term('Hello')
        doc1.add_term('Hello1')
        doc1.add_value(0, 'Val1')
        db1.set_metadata('key', '1')
        db1.set_metadata('key1', '1')
        db1.add_document(doc1)
        db1.flush()

        db2 = xapian.WritableDatabase(db2path, xapian.DB_CREATE_OR_OVERWRITE)
        doc2 = xapian.Document()
        doc2.add_term('Hello')
        doc2.add_term('Hello2')
        doc2.add_value(0, 'Val2')
        db2.set_metadata('key', '2')
        db2.set_metadata('key2', '2')
        db2.add_document(doc2)
        db2.flush()

        # Compact with the default compactor
        # Metadata conflicts are resolved by picking the first value
        c = xapian.Compactor()
        c.add_source(db1path)
        c.add_source(db2path)
        c.set_destdir(db3path)
        c.compact()

        db3 = xapian.Database(db3path)
        expect([(item.term, item.termfreq) for item in db3.allterms()],
               [('Hello', 2), ('Hello1', 1), ('Hello2', 1)])
        expect(db3.get_document(1).get_value(0), 'Val1')
        expect(db3.get_document(2).get_value(0), 'Val2')
        expect(db3.get_metadata('key'), '1')
        expect(db3.get_metadata('key1'), '1')
        expect(db3.get_metadata('key2'), '2')

        context("testing a custom compactor which merges duplicate metadata")
        class MyCompactor(xapian.Compactor):
            def __init__(self):
                xapian.Compactor.__init__(self)
                self.log = []

            def set_status(self, table, status):
                if len(status) == 0:
                    self.log.append('Starting %s' % table)
                else:
                    self.log.append('%s: %s' % (table, status))

            def resolve_duplicate_metadata(self, key, vals):
                return ','.join(vals)

        c = MyCompactor()
        c.add_source(db1path)
        c.add_source(db2path)
        c.set_destdir(db3path)
        c.compact()
        log = '\n'.join(c.log)
        # Check we got some messages in the log
        expect('Starting postlist' in log, True)

        db3 = xapian.Database(db3path)
        expect([(item.term, item.termfreq) for item in db3.allterms()],
               [('Hello', 2), ('Hello1', 1), ('Hello2', 1)])
        expect(db3.get_metadata('key'), '1,2')
        expect(db3.get_metadata('key1'), '1')
        expect(db3.get_metadata('key2'), '2')

    finally:
        if db1 != None:
            db1.close()
        if db2 != None:
            db2.close()
        if db3 != None:
            db3.close()

        shutil.rmtree(tmpdir)

def test_leak_mset_items():
    """Test that items property of MSet doesn't leak

    """
    db = xapian.inmemory_open()
    doc = xapian.Document()
    doc.add_term('drip')
    db.add_document(doc)
    enq = xapian.Enquire(db)
    enq.set_query(xapian.Query('drip'))
    mset = enq.get_mset(0, 10)

    # Prior to 1.2.4 this next line leaked an object.
    mset.items

def test_custom_matchspy():
    class MSpy(xapian.MatchSpy):
        def __init__(self):
            xapian.MatchSpy.__init__(self)
            self.count = 0

        def __call__(self, doc, weight):
            self.count += 1

    mspy = MSpy()

    db = setup_database()
    query = xapian.Query(xapian.Query.OP_OR, "was", "it")

    enquire = xapian.Enquire(db)
    enquire.add_matchspy(mspy)
    enquire.set_query(query)
    mset = enquire.get_mset(0, 1)
    expect(len(mset), 1)
    expect(mspy.count >= 1, True)

    expect(db.get_doccount(), 5)

def test_removed_features():
    ok = True
    db = xapian.inmemory_open()
    doc = xapian.Document()
    enq = xapian.Enquire(db)
    eset = xapian.ESet()
    mset = xapian.MSet()
    query = xapian.Query()
    qp = xapian.QueryParser()
    titer = xapian._TermIterator()
    postiter = xapian._PostingIterator()

    def check_missing(obj, attr):
        expect_exception(AttributeError, None, getattr, obj, attr)

    check_missing(xapian, 'Stem_get_available_languages')
    check_missing(xapian, 'TermIterator')
    check_missing(xapian, 'PositionIterator')
    check_missing(xapian, 'PostingIterator')
    check_missing(xapian, 'ValueIterator')
    check_missing(xapian, 'MSetIterator')
    check_missing(xapian, 'ESetIterator')
    check_missing(db, 'allterms_begin')
    check_missing(db, 'allterms_end')
    check_missing(db, 'metadata_keys_begin')
    check_missing(db, 'metadata_keys_end')
    check_missing(db, 'synonym_keys_begin')
    check_missing(db, 'synonym_keys_end')
    check_missing(db, 'synonyms_begin')
    check_missing(db, 'synonyms_end')
    check_missing(db, 'spellings_begin')
    check_missing(db, 'spellings_end')
    check_missing(db, 'positionlist_begin')
    check_missing(db, 'positionlist_end')
    check_missing(db, 'postlist_begin')
    check_missing(db, 'postlist_end')
    check_missing(db, 'termlist_begin')
    check_missing(db, 'termlist_end')
    check_missing(doc, 'termlist_begin')
    check_missing(doc, 'termlist_end')
    check_missing(doc, 'values_begin')
    check_missing(doc, 'values_end')
    check_missing(enq, 'get_matching_terms_begin')
    check_missing(enq, 'get_matching_terms_end')
    check_missing(eset, 'begin')
    check_missing(eset, 'end')
    check_missing(mset, 'begin')
    check_missing(mset, 'end')
    check_missing(postiter, 'positionlist_begin')
    check_missing(postiter, 'positionlist_end')
    check_missing(query, 'get_terms_begin')
    check_missing(query, 'get_terms_end')
    check_missing(qp, 'stoplist_begin')
    check_missing(qp, 'stoplist_end')
    check_missing(qp, 'unstem_begin')
    check_missing(qp, 'unstem_end')
    check_missing(titer, 'positionlist_begin')
    check_missing(titer, 'positionlist_end')
>>>>>>> 43f76c4b

# Run all tests (ie, callables with names starting "test_").
if not runtests(globals(), sys.argv[1:]):
    sys.exit(1)

# vim:syntax=python:set expandtab:<|MERGE_RESOLUTION|>--- conflicted
+++ resolved
@@ -1421,7 +1421,6 @@
     """
     import test_xapian_star
 
-<<<<<<< HEAD
 def test_latlongcoords_iter():
     """Test LatLongCoordsIterator wrapping.
 
@@ -1433,7 +1432,7 @@
     expect([str(c) for c in coords], ['Xapian::LatLongCoord(0, 0)',
                                       'Xapian::LatLongCoord(0, 1)'])
 
-=======
+
 def test_compactor():
     """Test that xapian.Compactor works.
 
@@ -1620,7 +1619,6 @@
     check_missing(qp, 'unstem_end')
     check_missing(titer, 'positionlist_begin')
     check_missing(titer, 'positionlist_end')
->>>>>>> 43f76c4b
 
 # Run all tests (ie, callables with names starting "test_").
 if not runtests(globals(), sys.argv[1:]):
