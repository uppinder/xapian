--- conflicted
+++ resolved
@@ -25,13 +25,8 @@
 
 #include "utf8convert.h"
 
-<<<<<<< HEAD
-#include <ctype.h>
-#include <string.h>
-=======
 #include <cctype>
 #include <cstring>
->>>>>>> bd46b50e
 
 inline void
 lowercase_string(string &str)
