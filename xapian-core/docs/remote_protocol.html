<!DOCTYPE HTML PUBLIC "-//W3C//DTD HTML 4.01//EN">
<html>
<head>
<title>Xapian: Remote Backend Protocol</title>
</head>
<body bgcolor="white" text="black">
<h1>Remote Backend Protocol</h1>

<p>
<<<<<<< HEAD
This document describes <em>version 31.0</em> of the protocol used by Xapian's
remote backend.  The major protocol version increased to 31 in Xapian 1.1.0.
=======
This document describes <em>version 33.0</em> of the protocol used by Xapian's
remote backend.  The major protocol version increased to 33 in Xapian 1.1.3.
>>>>>>> bd46b50e
Clients and servers must support matching major protocol versions and the
client's minor protocol version must be the same or lower.  This means that for
a minor protocol version change, you can upgrade first servers and then clients
and everything should work during the upgrades.
</p>

<p>
The protocol assumes a reliable two-way connection across which
arbitrary data can be sent - this could be provided by a TCP socket for example
(as it is with xapian-tcpsrv), but any such connection could be used.  For
example, you could used xapian-progsrv across an ssh connection, or even
a custom server across a suitable serial connection.
</p>

<p>
All messages start with a single byte identifying code.  A message from client
to server has a <code>MSG_XXX</code> identifying code, while a message from
server to client has a <code>REPLY_XXX</code> identifying code (but note that a
reply might not actually be in response to a message - REPLY_GREETING isn't -
and some messages result in multiple replies).
</p>

<p>
The identifying code is followed by the encoded length of the contents followed
by the contents themselves.
</p>

<p>
Inside the contents, strings are generally passed as an encoded
length followed by the string data (this is indicated below by
<code>L&lt;...&gt;</code>) except when the string is the last or only
thing in the contents in which case we know the length because
we know the length of the contents so we don't need to explicitly
specify it.
</p>

<p>
Integers are encoded using the same encoding used for string lengths
(indicated by <code>I&lt;...&gt;</code> below).
</p>

<p>
Floating pointing values are passed using a bit packed encoding of the sign
and exponent and a base-256 encoding of the mantissa which avoids any rounding
issues (assuming that both machines have FLT_RADIX equal to some power of 2).
This is indicated by <code>F&lt;...&gt;</code> below.
</p>

<p>
Boolean values are passed as a single byte which is the ASCII character
value for <code>0</code> or <code>1</code>.  This is indicated by
<code>B&lt;...&gt;</code> below.
</p>

<h2>Server greeting and statistics</h2>

<ul>
<li> <code>REPLY_GREETING &lt;protocol major version&gt; &lt;protocol minor version&gt; I&lt;db doc count&gt; I&lt;last docid&gt; B&lt;has positions?&gt; I&lt;db total length&gt; &lt;UUID&gt;</code>
</ul>

<p>
The protocol major and minor versions are passed as a single byte each (e.g.
<code>'\x1e\x01'</code> for version 30.1).  The server and client must
understand the same protocol major version, and the server protocol minor
version must be greater than or equal to that of the client (this means that
the server understands newer MSG_<i>XXX</i>, but will only send newer
REPLY_<i>YYY</i> in response to an appropriate client message.
</p>

<h2>Exception</h2>

<ul>
<li> <code>REPLY_EXCEPTION &lt;serialised Xapian::Error object&gt;</code>
</ul>

<p>
If an unknown exception is caught by the server, this message is sent but
with empty contents.
</p>

<p>
This message can be sent at any point - the serialised exception is
unserialised by the client and thrown.  The server and client both
abort any current sequence of messages.
</p>

<h2>Write Access</h2>

<ul>
<li> <code>MSG_WRITEACCESS</code>
<li> <code>REPLY_UPDATE I&lt;db doc count&gt; I&lt;last docid&gt; B&lt;has positions?&gt; I&lt;db total length&gt; &lt;UUID&gt;</code>
</ul>

<p>
The reply is the same as for <code>MSG_UPDATE</code>.  If write access isn't
supported or the database is locked by another writer, then an exception is
thrown.
</p>

<p>
By default the server is also read-only, even if writing is supported.
If the client wants to be able to write, it needs to request this
explicitly.  We do this so that the same server can support multiple
read-only clients and one writing client at once, without the protocol
for read-only clients requiring an extra message.  The overhead of an
extra message exchange for a writer is likely to matter as indexing
is rarely so real-time critical as searching.
</p>

<h2>All Terms</h2>

<ul>
<li> <code>MSG_ALLTERMS</code>
<li> <code>REPLY_ALLTERMS I&lt;term freq&gt; L&lt;term name&gt;</code>
<li> <code>...</code>
<li> <code>REPLY_DONE</code>
</ul>

<h2>Term Exists</h2>

<ul>
<li> <code>MSG_TERMEXISTS &lt;term name&gt;</code>
<li> <code>REPLY_TERMEXISTS</code> or <code>REPLY_TERMDOESNTEXIST</code>
</ul>

<h2>Term Frequency</h2>

<ul>
<li> <code>MSG_TERMFREQ &lt;term name&gt;</code>
<li> <code>REPLY_TERMFREQ I&lt;term freq&gt;</code>
</ul>

<h2>Collection Frequency</h2>

<ul>
<li> <code>MSG_COLLFREQ &lt;term name&gt;</code>
<li> <code>REPLY_COLLFREQ I&lt;collection freq&gt;</code>
</ul>

<h2>Document</h2>

<ul>
<li> <code>MSG_DOCUMENT I&lt;document id&gt;</code>
<li> <code>REPLY_DOCDATA L&lt;document data&gt;</code>
<li> <code>REPLY_VALUE I&lt;value no&gt; &lt;value&gt;</code>
<li> <code>...</code>
<li> <code>REPLY_DONE</code>
</ul>

<h2>Document Length</h2>

<ul>
<li> <code>MSG_DOCLENGTH I&lt;document id&gt;</code>
<li> <code>REPLY_DOCLENGTH I&lt;document length&gt;</code>
</ul>

<h2>Keep Alive</h2>

<ul>
<li> <code>MSG_KEEPALIVE</code>
<li> <code>REPLY_DONE</code>
</ul>

<h2>Reopen</h2>

<ul>
<li> <code>MSG_REOPEN</code>
<li> <code>REPLY_UPDATE I&lt;db doc count&gt; I&lt;last docid&gt; B&lt;has positions?&gt; I&lt;db total length&gt; &lt;UUID&gt;</code>
</ul>

<p>The reply is the same as for <code>MSG_UPDATE</code>.</p>

<h2>Query</h2>

<ul>
<li> <code>MSG_QUERY L&lt;serialised Xapian::Query object&gt;
I&lt;query length&gt;
I&lt;collapse max&gt; [I&lt;collapse key number&gt; (if collapse_max non-zero)]
&lt;docid order&gt;
I&lt;sort key number&gt; &lt;sort by&gt; B&lt;sort value forward&gt;
&lt;percent cutoff&gt; F&lt;weight cutoff&gt; &lt;serialised Xapian::Weight object&gt; &lt;serialised Xapian::RSet object&gt; [L&lt;serialised Xapian::MatchSpy object&gt;...]
</code>
<li> <code>REPLY_STATS &lt;serialised Stats object&gt;</code>
<li> <code>MSG_GETMSET I&lt;first&gt; I&lt;max items&gt; I&lt;check at least&gt;
&lt;serialised global Stats object&gt;</code>
<li> <code>REPLY_RESULTS 
L&lt;the result of calling serialise_results() on each Xapian::MatchSpy&gt;
&lt;serialised Xapian::MSet object&gt;</code>
</ul>

<p>docid order is <code>'0'</code>, <code>'1'</code> or <code>'2'</code>.</p>

<p>sort by is <code>'0'</code>, <code>'1'</code>, <code>'2'</code> or <code>'3'</code>.</p>

<h2>Termlist</h2>

<ul>
<li> <code>MSG_TERMLIST I&lt;document id&gt;</code>
<li> <code>REPLY_DOCLENGTH I&lt;document length&gt;</code>
<li> <code>REPLY_TERMLIST I&lt;wdf&gt; I&lt;term freq&gt; L&lt;term name&gt;</code>
<li> <code>...</code>
<li> <code>REPLY_DONE</code>
</ul>

<h2>Positionlist</h2>

<ul>
<li> <code>MSG_POSITIONLIST I&lt;document id&gt; &lt;term name&gt;</code>
<li> <code>REPLY_POSITIONLIST I&lt;termpos delta - 1&gt;</code>
<li> <code>...</code>
<li> <code>REPLY_DONE</code>
</ul>

<p>
Since positions must be strictly monotonically increasing, we encode
<tt>(pos&nbsp;-&nbsp;lastpos&nbsp;-&nbsp;1)</tt> so that small differences
between large position values can still be encoded compactly.  The first
position is encoded as its true value.
</p>

<h2>Postlist</h2>

<ul>
<li> <code>MSG_POSTLIST &lt;term name&gt;</code>
<li> <code>REPLY_POSTLISTSTART I&lt;termfreq&gt; I&lt;collfreq&gt;</code>
<li> <code>REPLY_POSTLISTITEM I&lt;docid delta - 1&gt; I&lt;wdf&gt; F&lt;document length&gt;</code>
<li> <code>...</code>
<li> <code>REPLY_DONE</code>
</ul>

<p>
Since document IDs in postlists must be strictly monotonically increasing, we
encode <tt>(docid&nbsp;-&nbsp;lastdocid&nbsp;-&nbsp;1)</tt> so that small
differences between large document IDs can still be encoded compactly.  The
first document ID is encoded as its true value - 1 (since document IDs are always &gt; 0).
</p>

<h2>Shut Down</h2>

<ul>
<li> <code>MSG_SHUTDOWN</code>
</ul>

<p>
No reply is sent - this message signals that the client has ended the session.
</p>

<h2>Update</h2>

<ul>
<li> <code>MSG_UPDATE</code>
<li> <code>REPLY_UPDATE I&lt;db doc count&gt; I&lt;last docid&gt; B&lt;has positions?&gt; I&lt;db total length&gt; &lt;UUID&gt;</code>
</ul>

<p>
Only useful for a <code>WritableDatabase</code> (since the same statistics
are sent when the connection is initiated in the <code>REPLY_GREETING</code>
and they don't change if the database can't change).
</p>

<h2>Add document</h2>

<ul>
<li> <code>MSG_ADDDOCUMENT &lt;serialised Xapian::Document object&gt;</code>
<li> <code>REPLY_ADDDOCUMENT I&lt;document id&gt;</code>
</ul>

<h2>Delete document</h2>

<ul>
<li> <code>MSG_DELETEDOCUMENT I&lt;document id&gt;</code>
<li> <code>REPLY_DONE</code>
</ul>

<h2>Delete document by term</h2>

<ul>
<li> <code>MSG_DELETEDOCUMENTTERM &lt;term name&gt;</code>
</ul>

<h2>Replace document</h2>

<ul>
<li> <code>MSG_REPLACEDOCUMENT I&lt;document id&gt; &lt;serialised Xapian::Document object&gt;</code>
</ul>

<h2>Replace document by term</h2>

<ul>
<li> <code>MSG_REPLACEDOCUMENTTERM L&lt;term name&gt; &lt;serialised Xapian::Document object&gt;</code>
</ul>

<h2>Cancel</h2>

<ul>
<li> <code>MSG_CANCEL</code>
</ul>

<h2>Commit</h2>

<ul>
<li> <code>MSG_COMMIT</code>
<li> <code>REPLY_DONE</code>
</ul>

</body>
</html><|MERGE_RESOLUTION|>--- conflicted
+++ resolved
@@ -7,13 +7,8 @@
 <h1>Remote Backend Protocol</h1>
 
 <p>
-<<<<<<< HEAD
-This document describes <em>version 31.0</em> of the protocol used by Xapian's
-remote backend.  The major protocol version increased to 31 in Xapian 1.1.0.
-=======
 This document describes <em>version 33.0</em> of the protocol used by Xapian's
 remote backend.  The major protocol version increased to 33 in Xapian 1.1.3.
->>>>>>> bd46b50e
 Clients and servers must support matching major protocol versions and the
 client's minor protocol version must be the same or lower.  This means that for
 a minor protocol version change, you can upgrade first servers and then clients
