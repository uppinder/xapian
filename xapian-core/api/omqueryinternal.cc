--- conflicted
+++ resolved
@@ -42,10 +42,6 @@
 #include <cfloat>
 #include <climits>
 #include <cmath>
-<<<<<<< HEAD
-#include <map>
-=======
->>>>>>> bd46b50e
 #include <set>
 #include <vector>
 
@@ -163,12 +159,8 @@
 	result += encode_length(tname.length());
 	result += tname;
 	if (term_pos != curpos) result += '@' + encode_length(term_pos);
-<<<<<<< HEAD
-	if (wqf != 1) result += '#' + encode_length(wqf);
-=======
 	// parameter is wqf.
 	if (parameter != 1) result += '#' + encode_length(parameter);
->>>>>>> bd46b50e
 	++curpos;
     } else if (op == Xapian::Query::Internal::OP_EXTERNAL_SOURCE) {
 	string sourcename = external_source->name();
@@ -651,30 +643,6 @@
 }
 #endif
 
-<<<<<<< HEAD
-/** Swap the contents of this with another Xapian::Query::Internal,
- *  in a way which is guaranteed not to throw.  This is
- *  used with the assignment operator to make it exception
- *  safe.
- *  It's important to adjust swap with any addition of
- *  member variables!
- */
-void
-Xapian::Query::Internal::swap(Xapian::Query::Internal &other)
-{
-    std::swap(op, other.op);
-    subqs.swap(other.subqs);
-    std::swap(parameter, other.parameter);
-    std::swap(tname, other.tname);
-    std::swap(str_parameter, other.str_parameter);
-    std::swap(term_pos, other.term_pos);
-    std::swap(wqf, other.wqf);
-    std::swap(external_source, other.external_source);
-    std::swap(external_source_owned, other.external_source_owned);
-}
-
-=======
->>>>>>> bd46b50e
 Xapian::Query::Internal::Internal(const Xapian::Query::Internal &copyme)
 	: Xapian::Internal::RefCntBase(),
 	  op(copyme.op),
@@ -683,10 +651,6 @@
 	  tname(copyme.tname),
 	  str_parameter(copyme.str_parameter),
 	  term_pos(copyme.term_pos),
-<<<<<<< HEAD
-	  wqf(copyme.wqf),
-=======
->>>>>>> bd46b50e
 	  external_source(NULL),
 	  external_source_owned(false)
 {
@@ -716,10 +680,6 @@
 	  parameter(wqf_),
 	  tname(tname_),
 	  term_pos(term_pos_),
-<<<<<<< HEAD
-	  wqf(wqf_),
-=======
->>>>>>> bd46b50e
 	  external_source(NULL),
 	  external_source_owned(false)
 {
@@ -732,10 +692,6 @@
 	  parameter(parameter_),
 	  tname(),
 	  term_pos(0),
-<<<<<<< HEAD
-	  wqf(0),
-=======
->>>>>>> bd46b50e
 	  external_source(NULL),
 	  external_source_owned(false)
 {
@@ -770,14 +726,8 @@
     if (op == OP_VALUE_GE && value.empty()) {
 	// Map '<value> >= ""' to MatchAll.
 	op = OP_LEAF;
-<<<<<<< HEAD
-	parameter = 0;
-	term_pos = 0;
-	wqf = 1;
-=======
 	parameter = 1; // wqf
 	term_pos = 0;
->>>>>>> bd46b50e
     }
     validate_query();
 }
@@ -1013,12 +963,8 @@
 	    } else {
 		AssertEq((*s)->tname, (*sq)->tname);
 		AssertEq((*s)->term_pos, (*sq)->term_pos);
-<<<<<<< HEAD
-		(*s)->wqf += (*sq)->wqf;
-=======
 		// parameter is wqf.
 		(*s)->parameter += (*sq)->parameter;
->>>>>>> bd46b50e
 		// Rather than incrementing sq, delete the current
 		// element, as it has been merged into the other
 		// equivalent term.
@@ -1096,11 +1042,7 @@
     Assert(!is_leaf(op));
     if (subq == 0) {
 	subqs.push_back(0);
-<<<<<<< HEAD
-    } else if (op == subq->op && (op == OP_AND || op == OP_OR || op == OP_XOR || op == OP_SYNONYM)) {
-=======
     } else if (op == subq->op && is_distributable(op)) {
->>>>>>> bd46b50e
 	// Distribute the subquery.
 	for (subquery_list::const_iterator i = subq->subqs.begin();
 	     i != subq->subqs.end(); i++) {
@@ -1117,11 +1059,7 @@
     Assert(!is_leaf(op));
     if (subq == 0) {
 	subqs.push_back(0);
-<<<<<<< HEAD
-    } else if (op == subq->op && (op == OP_AND || op == OP_OR || op == OP_XOR || op == OP_SYNONYM)) {
-=======
     } else if (op == subq->op && is_distributable(op)) {
->>>>>>> bd46b50e
 	// Distribute the subquery.
 	for (subquery_list::const_iterator i = subq->subqs.begin();
 	     i != subq->subqs.end(); i++) {
