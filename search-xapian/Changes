--- conflicted
+++ resolved
@@ -1,16 +1,11 @@
 Revision history for Perl extension Search::Xapian.
 
-<<<<<<< HEAD
 1.2.23.0  Mon Mar 28 08:44:59 UTC 2016
 	[Changes contributed by Olly Betts]
 	- makehtmldocs: Fix inter-class links in generated HTML.
+	- Fix typo in POD documentation.
 	- Update Xapian website and trac links to use https, which is now
 	  supported, thanks to James Aylett.
-=======
-1.2.22.1
-	[Changes contributed by Olly Betts]
-	- Fix typo in POD documentation.
->>>>>>> 0ad6084f
 
 1.2.22.0  Tue Dec 29 06:05:40 UTC 2015
 	[Changes contributed by Val Rosca, updated by Andreas Marienborg]
